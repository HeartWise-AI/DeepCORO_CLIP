--- conflicted
+++ resolved
@@ -4,105 +4,6 @@
 from utils.files_handler import load_yaml
 
 @dataclass
-<<<<<<< HEAD
-=======
-class BaseConfig:
-    # Training parameters
-    epochs: int
-    num_workers: int
-    debug: bool
-
-    # Data parameters
-    data_filename: str
-    root: str
-    target_label: str
-    datapoint_loc_label: str
-    frames: int
-    stride: int
-    multi_video: bool
-    num_videos: int
-    groupby_column: str
-    shuffle_videos: bool
-    
-    # Model parameters
-    model_name: str
-    pretrained: bool   
-
-    # System parameters
-    output_dir: str
-    seed: int
-    use_amp: bool
-    device: str
-    period: int
-
-    # Loss and metrics parameters
-    recall_k: List[int]
-    ndcg_k: List[int]
-
-    # Data augmentation parameters
-    rand_augment: bool
-    resize: int
-    apply_mask: bool
-    view_count: Optional[int]
-
-    # Checkpointing parameters
-    save_best: str
-    resume_training: bool
-    checkpoint: Optional[str]
-
-    # Optimizer parameters
-    text_weight_decay: float
-    video_weight_decay: float
-    
-    @classmethod
-    def from_yaml(cls, yaml_path: str) -> 'BaseConfig':
-        """Create a BaseConfig instance from a YAML file."""
-        yaml_config: Dict[str, Any] = load_yaml(yaml_path)
-        data_parameters: Dict[str, Any] = {}
-        for key, value in yaml_config.items():
-            if key in cls.__dataclass_fields__:
-                data_parameters[key] = value
-        return cls(**data_parameters)
-
-@dataclass
-class SweepConfig:
-    # DataLoader parameters
-    batch_size: int
-    
-    # Optimizer parameters
-    lr: float
-    optimizer: str
-    scheduler_type: str
-    lr_step_period: int
-    factor: float
-    video_weight_decay: float
-    text_weight_decay: float
-    loss_name: str
-    temperature: float
-    
-    # Model parameters
-    dropout: float
-    video_freeze_ratio: float
-    text_freeze_ratio: float
-    num_heads: int
-    aggregator_depth: int
-    
-    # Logging parameters
-    tag: str
-    name: str
-    project: str
-    entity: str
-    
-    @classmethod
-    def from_args(cls, args: Any) -> 'SweepConfig':        
-        data_parameters: Dict[str, Any] = {}
-        for key, value in vars(args).items():
-            if key in cls.__dataclass_fields__:
-                data_parameters[key] = value
-        return cls(**data_parameters)
-
-@dataclass
->>>>>>> 82ea7ffc
 class HeartWiseConfig:    
     # Training parameters
     lr: float
