import sys
import argparse

from utils.registry import ParserRegistry
from utils.parser_typing import (
    str2bool, 
    parse_list, 
    parse_optional_int,
    parse_optional_str
)
from utils.config.heartwise_config import HeartWiseConfig

<<<<<<< HEAD
class HeartWiseParser:
    @staticmethod
    def parse_config() -> HeartWiseConfig:
        """Parse command line arguments and load config file."""
        parser = argparse.ArgumentParser(description="Train DeepCORO_CLIP model")

        # base config
        base_group = parser.add_argument_group('Base')
        base_group.add_argument('--base_config', type=str, required=True)

        # Training parameters
        train_group = parser.add_argument_group('Training')
        train_group.add_argument('--lr', type=float)
        train_group.add_argument('--batch_size', type=int)
        train_group.add_argument('--epochs', type=int)
        train_group.add_argument('--num_workers', type=int)
        train_group.add_argument('--debug', type=str2bool)
        train_group.add_argument('--temperature', type=float)
        train_group.add_argument('--mode', type=str)
        train_group.add_argument('--max_grad_norm', type=float)
=======

class BaseParser:
    """Base parser for handling common arguments and config loading."""
    def __init__(self, description: str):
        self.parser = argparse.ArgumentParser(description=description, add_help=False)
        self._add_base_arguments()
        self._add_common_arguments()
>>>>>>> 45f2876d
        
    def _add_base_arguments(self):
        """Adds the essential base_config argument."""
        base_group = self.parser.add_argument_group('Base')
        base_group.add_argument('--base_config', type=str, required=True, help="Path to the base YAML configuration file.")
        
        # Add the wandb arguments
        wandb_group = self.parser.add_argument_group('Wandb')
        wandb_group.add_argument('--use_wandb', type=str2bool, help="Enable Wandb logging.")
        wandb_group.add_argument('--name', type=str, help="Wandb name.")
        wandb_group.add_argument('--project', type=str, help="Wandb project name.")
        wandb_group.add_argument('--entity', type=str, help="Wandb entity name.")

    def _add_common_arguments(self):
        """Adds the common arguments."""
        common_group = self.parser.add_argument_group('Common')
        common_group.add_argument('--seed', type=int, help="Random seed for reproducibility.")
        common_group.add_argument('--device', type=str, help="Device to use (e.g., 'cuda', 'cpu').")
        common_group.add_argument('--world_size', type=int, help="Number of processes for distributed training.")
    
@ParserRegistry.register("DeepCORO_clip")
@ParserRegistry.register("DeepCORO_clip_test")
class ClipParser(BaseParser):
    """Parser for CLIP-style contrastive pretraining."""
    def __init__(self):
        super().__init__(description="Train DeepCORO_CLIP model (Contrastive Pipeline)")
        self.parser.add_help = True
        self.parser.prog = sys.argv[0]
        self._add_clip_arguments()

    def _add_clip_arguments(self):
        """Adds arguments specific to the CLIP pipeline."""
        clip_train_group = self.parser.add_argument_group('CLIP Training parameters')
        clip_train_group.add_argument('--lr', type=float, help="Learning rate for the CLIP model.")
        clip_train_group.add_argument('--batch_size', type=int, help="Batch size for the CLIP model.")
        clip_train_group.add_argument('--num_workers', type=int, help="Number of workers for the CLIP model.")
        clip_train_group.add_argument('--debug', type=str2bool, help="Enable debug mode for the CLIP model.")
        clip_train_group.add_argument('--temperature', type=float, help="Temperature parameter for CLIP loss.")
        clip_train_group.add_argument('--base_checkpoint_path', type=str, help="Path to the base checkpoint file.")
        
        clip_data_group = self.parser.add_argument_group('CLIP Data parameters')
        clip_data_group.add_argument('--data_filename', type=str, help="Path to the data CSV/manifest file.")
        clip_data_group.add_argument('--root', type=str, help="Root directory for data.")
        clip_data_group.add_argument('--target_label', type=str, help="Column name for the target label (e.g., text description).")
        clip_data_group.add_argument('--datapoint_loc_label', type=str, help="Column name for the video file path or identifier.")
        clip_data_group.add_argument('--frames', type=int, help="Number of frames to sample per video.")
        clip_data_group.add_argument('--stride', type=int, help="Stride between sampled frames.")
        clip_data_group.add_argument('--multi_video', type=str2bool, help="Whether to load multiple videos per sample.")
        clip_data_group.add_argument('--num_videos', type=int, help="Number of videos per sample if multi_video is True.")
        clip_data_group.add_argument('--groupby_column', type=str, help="Column to group data by (e.g., patient ID).")
        clip_data_group.add_argument('--shuffle_videos', type=str2bool, help="Shuffle videos within a group if multi_video is True.")
                
        clip_model_group = self.parser.add_argument_group('CLIP Model parameters')
        clip_model_group.add_argument('--model_name', type=str, help="Name of the video encoder model.")
        clip_model_group.add_argument('--pretrained', type=str2bool, help="Whether to use a pretrained video encoder.")
        clip_model_group.add_argument('--video_freeze_ratio', type=float, help="Ratio of video encoder layers to freeze.")
        clip_model_group.add_argument('--text_freeze_ratio', type=float, help="Ratio of text encoder layers to freeze.")
        clip_model_group.add_argument('--dropout', type=float, help="Dropout rate.")
        clip_model_group.add_argument('--num_heads', type=int, help="Number of output units in the classification head.")
        clip_model_group.add_argument('--aggregator_depth', type=int, help="Depth of the aggregation/classification head.")

        clip_optim_group = self.parser.add_argument_group('CLIP Optimization parameters')
        clip_optim_group.add_argument('--optimizer', type=str, help="Optimizer name (e.g., 'AdamW').")
        clip_optim_group.add_argument('--scheduler_name', type=str, help="Learning rate scheduler name.")
        clip_optim_group.add_argument('--lr_step_period', type=int, help="Period for step LR scheduler.")
        clip_optim_group.add_argument('--factor', type=float, help="Factor for ReduceLROnPlateau scheduler.")
        clip_optim_group.add_argument('--video_weight_decay', type=float, help="Weight decay for video encoder.")
        clip_optim_group.add_argument('--text_weight_decay', type=float, help="Weight decay for text components.")
        clip_optim_group.add_argument('--gradient_accumulation_steps', type=int, help="Number of steps to accumulate gradients.")
        clip_optim_group.add_argument('--num_warmup_percent', type=float, help="Percentage of training steps for warmup.")
        clip_optim_group.add_argument('--num_hard_restarts_cycles', type=float, help="Number of cycles for cosine annealing with restarts.")
        clip_optim_group.add_argument('--warm_restart_tmult', type=int, help="Factor to increase T_i after a restart in cosine annealing.")

        clip_system_group = self.parser.add_argument_group('CLIP System parameters')
        clip_system_group.add_argument('--use_amp', type=str2bool, help="Enable Automatic Mixed Precision (AMP).")
        clip_system_group.add_argument('--period', type=int, help="Logging/checkpointing period.")

        clip_metrics_group = self.parser.add_argument_group('CLIP Metrics parameters')
        clip_metrics_group.add_argument('--loss_name', type=str, help="Name of the loss function.")
        clip_metrics_group.add_argument('--recall_k', type=parse_list, help="Values of k for Recall@k metric.")
        clip_metrics_group.add_argument('--ndcg_k', type=parse_list, help="Values of k for NDCG@k metric.")

        clip_augment_group = self.parser.add_argument_group('CLIP Data Augmentation parameters')
        clip_augment_group.add_argument('--rand_augment', type=str2bool, help="Enable RandAugment.")
        clip_augment_group.add_argument('--resize', type=int, help="Resize dimension for input frames.")
        clip_augment_group.add_argument('--apply_mask', type=str2bool, help="Apply masking augmentation.")
        clip_augment_group.add_argument('--view_count', type=parse_optional_int, help="Number of views for multi-view augmentation.")
        
        clip_checkpoint_group = self.parser.add_argument_group('CLIP Checkpointing parameters')
        clip_checkpoint_group.add_argument('--save_best', type=str, help="Metric to monitor for saving the best checkpoint.")
        clip_checkpoint_group.add_argument('--resume_training', type=str2bool, help="Resume training from a checkpoint.")
        clip_checkpoint_group.add_argument('--checkpoint', type=parse_optional_str, help="Path to a specific checkpoint to load.")
                
    def parse_args_and_update(
        self, 
        config: HeartWiseConfig, 
        args_list = None
    ):
        """Parses all args and updates config."""
        args = self.parser.parse_args(args_list)
        config = HeartWiseConfig.update_config_with_args(config, args)
        return config


@ParserRegistry.register("DeepCORO_video_linear_probing")
class LinearProbingParser(BaseParser):
    """Parser for Linear Probing evaluation."""
    def __init__(self):
        super().__init__(description="Run Linear Probing Evaluation")
        # Don't add help here initially, parse known args first
        self.parser.add_help = False 
        self.parser.prog = sys.argv[0]
        self._add_linear_probing_arguments()
        # Map dot-notation prefixes to (attribute_name, type_conversion_function)
        # This handles arguments like --head_lr.Value=0.001
        self.supported_unknown_args = {
            "head_lr": float,
            "head_weight_decay": float,
            # "head_dropout": float, # Example if needed later
        }
        # Add mappings for simple unknown args if necessary (e.g., --some_flag)
        # self.supported_simple_unknown_args = { ... }

    def _add_linear_probing_arguments(self):
        """Adds arguments specific to the Linear Probing pipeline.
           NOTE: Dictionary parameters intended for sweeping (like head_lr, head_weight_decay)
           should NOT be added here explicitly. They will be handled dynamically
           based on the sweep config's dot notation (e.g., --head_lr.key value) as an unknown argument.
        """
        lp_train_group = self.parser.add_argument_group('Linear Probing Training parameters')
        # Arguments like head_lr, head_weight_decay are NOT defined here.
        lp_train_group.add_argument('--scheduler_name', type=str, help="Learning rate scheduler name.")
        lp_train_group.add_argument('--lr_step_period', type=int, help="Period for step LR scheduler.")
        lp_train_group.add_argument('--factor', type=float, help="Factor for ReduceLROnPlateau scheduler.")
        lp_train_group.add_argument('--optimizer', type=str, help="Optimizer name (e.g., 'AdamW').")
        lp_train_group.add_argument('--video_encoder_weight_decay', type=float, help="Weight decay for the video encoder.")
        lp_train_group.add_argument('--use_amp', type=str2bool, help="Enable Automatic Mixed Precision (AMP).")
        lp_train_group.add_argument('--gradient_accumulation_steps', type=int, help="Number of steps to accumulate gradients.")
        lp_train_group.add_argument('--num_warmup_percent', type=float, help="Percentage of training steps for warmup.")
        lp_train_group.add_argument('--num_hard_restarts_cycles', type=float, help="Number of cycles for cosine annealing with restarts.")
        lp_train_group.add_argument('--warm_restart_tmult', type=int, help="Factor to increase T_i after a restart in cosine annealing.")
        # Removed the flattened head_lr/head_weight_decay arguments

        lp_data_group = self.parser.add_argument_group('Linear Probing Data parameters')
        lp_data_group.add_argument('--data_filename', type=str, help="Path to the data CSV/manifest file.")
        lp_data_group.add_argument('--num_workers', type=int, help="Number of workers for the Linear Probing model.")
        lp_data_group.add_argument('--batch_size', type=int, help="Batch size for the Linear Probing model.")
        lp_data_group.add_argument('--datapoint_loc_label', type=str, help="Column name for the video file path or identifier.")
        lp_data_group.add_argument('--target_label', type=str, help="Column name for the target label (e.g., text description).")
        lp_data_group.add_argument('--rand_augment', type=str2bool, help="Enable RandAugment.")
        lp_data_group.add_argument('--resize', type=int, help="Resize dimension for input frames.")
        lp_data_group.add_argument('--frames', type=int, help="Number of frames to sample per video.")
        lp_data_group.add_argument('--stride', type=int, help="Stride between sampled frames.")
        
        lp_model_group = self.parser.add_argument_group('Linear Probing Video Encoder parameters')
        lp_model_group.add_argument('--model_name', type=str, help="Name of the video encoder model.")
        lp_model_group.add_argument('--aggregator_depth', type=int, help="Depth of the aggregation/classification head.")
        lp_model_group.add_argument('--num_heads', type=int, help="Number of output units in the classification head.")
        lp_model_group.add_argument('--video_freeze_ratio', type=float, help="Ratio of video encoder layers to freeze.")
        lp_model_group.add_argument('--dropout', type=float, help="Dropout rate.")
        lp_model_group.add_argument('--pretrained', type=str2bool, help="Whether to use a pretrained video encoder.")
        lp_model_group.add_argument('--video_encoder_checkpoint_path', type=str, help="Path to the video encoder checkpoint file.")
        lp_model_group.add_argument('--video_encoder_lr', type=float, help="Learning rate for the video encoder.")
        
        lp_linear_probing_group = self.parser.add_argument_group('Linear Probing Linear Probing parameters')
        lp_linear_probing_group.add_argument('--head_structure', type=str, help="Output dimension of each head (e.g., JSON string).") # Example: If passed as string
        lp_linear_probing_group.add_argument('--loss_structure', type=str, help="Loss function for each head (e.g., JSON string).") # Example: If passed as string
        lp_linear_probing_group.add_argument('--head_weights', type=str, help="Weight for each head (e.g., JSON string).") # Example: If passed as string
        # head_dropout might be handled as unknown dict arg if passed like --head_dropout.Value=0.1
        lp_linear_probing_group.add_argument('--head_dropout', type=str, help="Dropout for each head (e.g., JSON string OR handled by dot notation).")
        lp_linear_probing_group.add_argument('--head_task', type=str, help="Task for each head (e.g., JSON string).")

    def parse_args_and_update(
        self,
        config: HeartWiseConfig
    ):
        """Parses known args, loads config, updates with known args,
           then updates dictionary attributes based on unknown (dot-notation) args."""

        # Parse only the arguments defined in _add_*_arguments methods
        # Use parse_known_args to separate known and unknown arguments
        args, unknown = self.parser.parse_known_args()

        # Update config with known arguments provided via command line
        config = HeartWiseConfig.update_config_with_args(config, args)

        print(f"Initial config after known args: {config}")
        print(f"Unknown arguments received: {unknown}")

        # Handle unknown arguments
        unsupported_unknown_args = []
        for arg in unknown:
            if arg.startswith('--'):
                meta, value = arg.split('=', 1)
                key, head = meta.split('.', 1)
                key = key.strip('--')
                if key in self.supported_unknown_args:
                    print(f"Processing unknown argument: --{key}.{head}={value}")
                    if not hasattr(config, key):
                        raise ValueError(f"Config object does not initially have the attribute '{key}' defined in the base config '{args.base_config}'.")
                    
                    # Get the attribute
                    head_obj = getattr(config, key)
                    print(f"Attribute '{key}' current value: {head_obj}")
                    
                    # Check if the attribute is a dictionary
                    if not isinstance(head_obj, dict):
                        raise TypeError(f"Attribute '{key}' must be a dictionary to handle dot notation, but found type {type(head_obj)}.")

                    # Check if the head exists in the dictionary
                    if head not in head_obj:
                        raise ValueError(
                            f"The head '{head}' was not found in the dictionary attribute '{key}' loaded from the base configuration '{args.base_config}'. "
                            f"Make sure base config has the correct attribute '{key}' defined."
                        )
                    
                    # Convert the value to the expected type
                    converted_value = self.supported_unknown_args[key](value)
                    head_obj[head] = converted_value # head_obj is a mutable dictionary reference
                    
                    print(f"Updated attribute '{key}': {head_obj}")
                else:
                    unsupported_unknown_args.append(arg)

        # Raise an error if there are unsupported unknown arguments
        if unsupported_unknown_args:
            raise ValueError(f"Unsupported arguments: {unsupported_unknown_args} for pipeline: {config.pipeline_project}")

        return config

class HeartWiseParser:
    @staticmethod
    def _get_pipeline_parser() -> tuple[BaseParser, HeartWiseConfig]:
        """
        Determines the pipeline from the base config and returns the
        appropriate parser instance and the initial config object.
        """
        # Use a minimal parser just to get the --base_config argument
        initial_parser = argparse.ArgumentParser(add_help=False)
        initial_parser.add_argument('--base_config', type=str, required=True)
        # Parse only known args to avoid errors if other args are present
        known_args, _ = initial_parser.parse_known_args()

        # Load the base config YAML
        yaml_config = HeartWiseConfig.from_yaml(known_args.base_config)

        # Determine the pipeline project name from the config
        if not hasattr(yaml_config, 'pipeline_project'):
            raise ValueError(f"'pipeline_project' key not found in the base configuration file: {known_args.base_config}")

        project_name: str = getattr(yaml_config, 'pipeline_project')

        # Get the appropriate parser class from the registry
        if project_name not in ParserRegistry.list_registered():
            raise ValueError(f"Unknown pipeline_project '{project_name}' specified in config {known_args.base_config}. Registered parsers: {ParserRegistry.list_registered()}")

        parser_cls = ParserRegistry.get(project_name)
        if parser_cls is None: # Should not happen if check above passes, but good practice
            raise ValueError(f"No parser found for pipeline_project '{project_name}' despite being registered.")

        # Instantiate the specific parser (e.g., ClipParser, LinearProbingParser)
        pipeline_parser_instance = parser_cls()

        return pipeline_parser_instance, yaml_config

    @staticmethod
    def parse_config() -> HeartWiseConfig:
        """
        Main entry point. Parses command line arguments using the appropriate
        specialized parser based on the pipeline specified in the base config file.
        Loads the base config, gets the correct parser, lets the parser handle
        known and unknown arguments to update the config.
        """
        # 1. Get the specific parser instance and the base config loaded from YAML
        pipeline_parser, config = HeartWiseParser._get_pipeline_parser()

        # 2. Let the specific parser handle all arguments (known and unknown)
        updated_config = pipeline_parser.parse_args_and_update(config)

        # 3. Perform any final updates or checks (e.g., setting GPU info)
        HeartWiseConfig.set_gpu_info_in_place(updated_config) # Example if needed

        return updated_config<|MERGE_RESOLUTION|>--- conflicted
+++ resolved
@@ -10,28 +10,6 @@
 )
 from utils.config.heartwise_config import HeartWiseConfig
 
-<<<<<<< HEAD
-class HeartWiseParser:
-    @staticmethod
-    def parse_config() -> HeartWiseConfig:
-        """Parse command line arguments and load config file."""
-        parser = argparse.ArgumentParser(description="Train DeepCORO_CLIP model")
-
-        # base config
-        base_group = parser.add_argument_group('Base')
-        base_group.add_argument('--base_config', type=str, required=True)
-
-        # Training parameters
-        train_group = parser.add_argument_group('Training')
-        train_group.add_argument('--lr', type=float)
-        train_group.add_argument('--batch_size', type=int)
-        train_group.add_argument('--epochs', type=int)
-        train_group.add_argument('--num_workers', type=int)
-        train_group.add_argument('--debug', type=str2bool)
-        train_group.add_argument('--temperature', type=float)
-        train_group.add_argument('--mode', type=str)
-        train_group.add_argument('--max_grad_norm', type=float)
-=======
 
 class BaseParser:
     """Base parser for handling common arguments and config loading."""
@@ -39,7 +17,6 @@
         self.parser = argparse.ArgumentParser(description=description, add_help=False)
         self._add_base_arguments()
         self._add_common_arguments()
->>>>>>> 45f2876d
         
     def _add_base_arguments(self):
         """Adds the essential base_config argument."""
@@ -102,6 +79,7 @@
         clip_model_group.add_argument('--aggregator_depth', type=int, help="Depth of the aggregation/classification head.")
 
         clip_optim_group = self.parser.add_argument_group('CLIP Optimization parameters')
+        clip_optim_group.add_argument('--max_grad_norm', type=float, help="Maximum gradient norm.")
         clip_optim_group.add_argument('--optimizer', type=str, help="Optimizer name (e.g., 'AdamW').")
         clip_optim_group.add_argument('--scheduler_name', type=str, help="Learning rate scheduler name.")
         clip_optim_group.add_argument('--lr_step_period', type=int, help="Period for step LR scheduler.")
