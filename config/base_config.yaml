# Training parameters
epochs: !!int 10
num_workers: !!int 16
debug: !!bool false
use_amp: !!bool true
period: !!int 1
device: !!str cuda

# Dataset parameters
data_filename: !!str data/reports/reports_sampled_300_study_ids.csv
root: !!str "."
target_label: !!str Report
datapoint_loc_label: !!str FileName
frames: !!int 16
stride: !!int 1
multi_video: !!bool true
num_videos: !!int 4
groupby_column: !!str StudyInstanceUID
shuffle_videos: !!bool true
batch_size: !!int 10

# Seed
seed: !!int 42

# Model parameters
model_name: !!str mvit
pretrained: !!bool true

# Optimizer parameters
optimizer: !!str RAdam
scheduler_type: !!str step
lr: !!float 0.00002087457921275152
lr_step_period: !!int 5
<<<<<<< HEAD
factor: !!float 0.1
loss_name: !!str contrastive
=======
factor: !!float 0.3
video_weight_decay: !!float 0.0001
text_weight_decay: !!float 0.00001
>>>>>>> 82ea7ffc

# Model architecture parameters
num_heads: !!int 2
aggregator_depth: !!int 2
temperature: !!float 0.08944473130286856
dropout: !!float 0.21500802783103076
video_freeze_ratio: !!float 0.9
text_freeze_ratio: !!float 0.8

# Checkpointing
resume_training: !!bool false
checkpoint: !!str outputs/deepCORO_CLIP/DeepCORO_Clip_Sweep_Learnable_Temp_Full_mvit_b12_f16_RAdam_lr0.0001_20250114-190320_2o5xoevj/checkpoints/latest.pt
output_dir: !!str outputs
save_best: !!str loss

# Metrics
# Recall @k
recall_k: [1, 5, 10, 50]
# NDCG @k
ndcg_k: [5]

# Data augmentation
rand_augment: !!bool true
resize: !!int 224
view_count: !!null null
apply_mask: !!bool false

# wandb parameters
tag: !!str mvit_pretrained
name: !!str dev_deep_coro_clip
project: !!str dev_deep_coro_clip
entity: !!str mhi_ai<|MERGE_RESOLUTION|>--- conflicted
+++ resolved
@@ -31,14 +31,10 @@
 scheduler_type: !!str step
 lr: !!float 0.00002087457921275152
 lr_step_period: !!int 5
-<<<<<<< HEAD
 factor: !!float 0.1
 loss_name: !!str contrastive
-=======
-factor: !!float 0.3
-video_weight_decay: !!float 0.0001
-text_weight_decay: !!float 0.00001
->>>>>>> 82ea7ffc
+video_weight_decay: !!float 0.000001
+text_weight_decay: !!float 0.000001
 
 # Model architecture parameters
 num_heads: !!int 2
