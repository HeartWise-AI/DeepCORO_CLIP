--- conflicted
+++ resolved
@@ -30,12 +30,8 @@
   factor:
     values: [0.1, 0.3, 0.5]
   batch_size:
-<<<<<<< HEAD
-    values: [8, 14, 16]
-=======
     values: [10, 12]
 
->>>>>>> 473ec190
   temperature:
     min: 0.05
     max: 0.15
@@ -45,8 +41,8 @@
     min: 0.0
     max: 0.5    
   video_freeze_ratio:
-<<<<<<< HEAD
-    values: [0.0, 0.5, 1.0]    
+    values: [0.0, 0.5, 0.8, 1.0]
+
   text_freeze_ratio:
     values: [0.0, 0.5, 1.0]
   epochs:
@@ -67,16 +63,6 @@
     values: ["FileName"]
   frames:
     values: [16]
-=======
-    values: [0.0, 0.5, 0.8, 1.0]
-
-  text_freeze_ratio:
-    values: [0.0, 0.5, 0.8, 1.0]
-
-  patience:
-    values: [3, 5, 8, 10]
-    
->>>>>>> 473ec190
   stride:
     values: [2]
   model_name:
