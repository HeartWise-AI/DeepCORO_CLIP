--- conflicted
+++ resolved
@@ -100,42 +100,6 @@
         self.best_val_loss = float("inf")
         self.best_epoch = -1
         self.log_temp = log_temp
-<<<<<<< HEAD
-        self.report_to_global_index: dict[str, int] = report_to_global_index
-        
-    def _compute_text_embeddings(self, reports: list[str]) -> tuple[torch.Tensor, dict[str, int]]:
-        """Compute text embeddings for a list of reports."""
-        report_to_index = {r: i for i, r in enumerate(reports)}
-        
-        # Tokenize all reports
-        encoded_texts = self.train_loader.dataset.tokenizer(
-            reports,
-            padding=True,
-            truncation=True,
-            return_tensors="pt"
-        )
-        
-        # Move to device
-        input_ids = encoded_texts["input_ids"].to(self.device)
-        attention_mask = encoded_texts["attention_mask"].to(self.device)
-        
-        # Compute embeddings in batches
-        batch_size = 256
-        all_embeddings = []
-        
-        with torch.no_grad():
-            for i in range(0, len(reports), batch_size):
-                batch_input_ids = input_ids[i:i + batch_size]
-                batch_attention_mask = attention_mask[i:i + batch_size]
-                
-                embeddings = self.text_encoder(batch_input_ids, batch_attention_mask)
-                all_embeddings.append(embeddings)
-                
-        text_embeddings = torch.cat(all_embeddings, dim=0)
-        return text_embeddings, report_to_index
-
-    def train(self):    
-=======
 
     def train(self):
         """
@@ -147,7 +111,6 @@
 
         :raises ValueError: If `resume_training` is True but `checkpoint` is not provided.
         """
->>>>>>> 6f1a2da3
         if self.config.resume_training and not self.config.checkpoint:
             raise ValueError("Flag 'resume_training' is set, but no checkpoint provided")
 
@@ -178,7 +141,6 @@
                 dist.barrier()
 
             # Validation phase
-<<<<<<< HEAD
             val_metrics = self._run_epoch(
                 mode="val", 
                 epoch=epoch
@@ -188,39 +150,12 @@
                 torch.distributed.barrier(device_ids=[self.device])
             
             if self.config.is_ref_device:
-=======
-            val_metrics = self._run_epoch(mode="val", epoch=epoch)
-            if self.config.is_ref_device or (self.device == 0):
-                # Let wandb auto-increment steps
->>>>>>> 6f1a2da3
                 wandb.log(val_metrics)
                 print(f"[DEBUG] rank={self.device} => Logged val metrics to W&B")
 
             # Sync after validation
             if self.world_size > 1:
-<<<<<<< HEAD
                 torch.distributed.barrier(device_ids=[self.device])
-            print(f"gpu_id sync log barrier: {self.device}")         
-                                
-            if self.config.is_ref_device:
-                # Update best model based on validation performance
-                if val_metrics["val/loss"] < self.best_val_loss:
-                    previous_best = self.best_val_loss
-                    self.best_val_loss = val_metrics["val/loss"]
-                    self.best_epoch = epoch
-                    if self.config.is_ref_device:   
-                        print(f"\nNew best model! Val Loss: {val_metrics['val/loss']:.4f} "
-                            f"(previous: {previous_best:.4f})")
-                        self._save_checkpoint(
-                            epoch=epoch,
-                            metrics={
-                                **train_metrics,
-                                **val_metrics
-                            },
-                            is_best=True
-                        )                          
-=======
-                dist.barrier()
 
             # Update best model
             if val_metrics["val/loss"] < self.best_val_loss:
@@ -234,28 +169,25 @@
                     )
                     self._save_checkpoint(
                         epoch=epoch,
-                        metrics={**train_metrics, **val_metrics},
+                        metrics={
+                            **train_metrics, 
+                            **val_metrics
+                        },
                         is_best=True,
                     )
 
             # Always save "latest" checkpoint
             if self.config.is_ref_device or (self.device == 0):
->>>>>>> 6f1a2da3
                 self._save_checkpoint(
                     epoch=epoch,
                     metrics={**train_metrics, **val_metrics},
                     is_best=False,
                 )
-<<<<<<< HEAD
             if self.world_size > 1:
                 torch.distributed.barrier(device_ids=[self.device])
                 
             print(f"gpu_id after saving checkpoint: {self.device}")
             # Learning rate scheduler step if it exists
-=======
-
-            # LR scheduler step
->>>>>>> 6f1a2da3
             if self.lr_scheduler:
                 self.lr_scheduler.step()
 
@@ -360,26 +292,6 @@
         epoch_metrics = {}
 
         dataloader = self.train_loader if mode == "train" else self.val_loader
-<<<<<<< HEAD
-        
-        # Get appropriate step function
-        step_fn = self._train_step if mode == "train" else self._val_step      
-        
-        # Progress bar
-        tqdm_desc = f'Running {mode} Epoch {epoch + 1}'
-        progress = tqdm(dataloader, desc=tqdm_desc) if self.device == 0 else dataloader
-
-        # Collect embeddings for validation
-        all_video_embeddings = []
-        all_text_embeddings = []
-        all_paths = []
-        all_ground_truth_reports = []
-                
-        torch.cuda.empty_cache()                    
-                
-        # Run batches
-        for batch_idx, batch in enumerate(progress, start=1):
-=======
         step_fn = self._train_step if mode == "train" else self._val_step
 
         # Store local embeddings & text for retrieval computations
@@ -395,8 +307,7 @@
             data_iter = dataloader
 
         batch_count = 0
-        for batch_idx, batch in enumerate(data_iter, start=1):
->>>>>>> 6f1a2da3
+        for _, batch in enumerate(data_iter, start=1):
             if batch["videos"] is None or batch["encoded_texts"] is None:
                 continue
 
@@ -439,115 +350,8 @@
                     }
                 )
 
-<<<<<<< HEAD
-        # Compute means for all metrics
-        epoch_metrics = {
-            k: v / batch_idx for k, v in epoch_metrics.items()
-        }
-        
-        # Process embeddings for recall computation
-        all_video_embeddings = torch.cat(all_video_embeddings, dim=0).to(self.device)
-        all_text_embeddings = torch.cat(all_text_embeddings, dim=0).to(self.device)
-                
-        global_gt_indices = []
-        for gt_text in all_ground_truth_reports:
-            global_gt_indices.append(self.report_to_global_index[gt_text])
-        gt_indices_tensor = torch.tensor(global_gt_indices, device=self.device)
-                            
-        # Normalize embeddings
-        all_video_embeddings_normalized = nn.functional.normalize(all_video_embeddings, dim=1)
-        all_text_embeddings_normalized = nn.functional.normalize(all_text_embeddings, dim=1)
-                
-        # After computing similarity matrix and before computing metrics
-        if mode == "val":
-            # Compute similarity matrix between videos and unique texts
-            similarity_matrix = torch.matmul(
-                all_video_embeddings_normalized, 
-                all_text_embeddings_normalized.T
-            )
-            
-            # Gather results from all GPUs
-            if self.world_size > 1:
-                # Gather similarity matrices
-                gathered_similarity = [torch.zeros_like(similarity_matrix) for _ in range(self.world_size)]
-                torch.distributed.all_gather(gathered_similarity, similarity_matrix)
-                similarity_matrix = torch.cat(gathered_similarity, dim=0)
-
-                # Gather paths
-                gathered_paths = [None for _ in range(self.world_size)]
-                torch.distributed.all_gather_object(gathered_paths, all_paths)
-                all_paths = [p for paths in gathered_paths for p in paths]
-
-                # Gather ground truth reports
-                gathered_reports = [None for _ in range(self.world_size)]
-                torch.distributed.all_gather_object(gathered_reports, all_ground_truth_reports)
-                all_ground_truth_reports = [r for reports in gathered_reports for r in reports]
-                # Update text_to_idx mapping with all gathered reports
-                text_to_idx = {text: idx for idx, text in enumerate(all_ground_truth_reports)}
-                
-                # Gather ground truth indices
-                gathered_indices = [torch.zeros_like(gt_indices_tensor) for _ in range(self.world_size)]
-                torch.distributed.all_gather(gathered_indices, gt_indices_tensor)
-                gt_indices_tensor = torch.cat(gathered_indices, dim=0)
-
-                # Synchronize
-                torch.distributed.barrier(device_ids=[self.device])
-
-            print(f"[GPU {self.device}] After gathering:")
-            print(f"all_paths: {len(all_paths)}")
-            print(f"all_ground_truth_reports: {len(all_ground_truth_reports)}")
-            print(f"ground_truth_indices: {len(gt_indices_tensor)}")
-            print(f"similarity_matrix: {similarity_matrix.shape}")
-            print(f"unique texts in mapping: {len(text_to_idx)}")
-
-            # Only log and save on reference device
-            if self.config.is_ref_device:
-                log_best_worst_retrievals(
-                    similarity_matrix=similarity_matrix,
-                    all_paths=all_paths,
-                    unique_texts=all_ground_truth_reports,
-                    ground_truth_indices=gt_indices_tensor,
-                    epoch=epoch
-                )
-                save_retrieval_results(
-                    similarity_matrix=similarity_matrix,
-                    all_paths=all_paths,
-                    all_ground_truth_reports=all_ground_truth_reports,
-                    report_to_global_index=text_to_idx,
-                    epoch=epoch,
-                    output_dir=self.output_dir,
-                    gpu_id=self.device
-                )
-
-            # Compute metrics using gathered data
-            recall_metrics = compute_recall_at_k(similarity_matrix, gt_indices_tensor, k_values=self.config.recall_k)
-            mrr_score = compute_mrr(similarity_matrix, gt_indices_tensor)
-            map_score = compute_map(similarity_matrix, gt_indices_tensor)
-            median_rank_score = compute_median_rank(similarity_matrix, gt_indices_tensor)
-            ndcg_score = compute_ndcg_at_k(similarity_matrix, gt_indices_tensor, k_values=self.config.ndcg_k)
-            
-            # Update dictionary with hashmap type metrics
-            epoch_metrics.update(recall_metrics)
-            epoch_metrics.update(mrr_score)
-            epoch_metrics.update(ndcg_score)
-            
-            # Update dictionary with float type metrics
-            epoch_metrics['MAP'] = map_score
-            epoch_metrics['MedianRank_V2T'] = median_rank_score
-
-        # Synchronize after computing validation metrics
-        if self.world_size > 1:
-            torch.distributed.barrier(device_ids=[self.device])
-
-        # Gather and average all metrics across GPUs
-        gathered_metrics = {
-            f"{mode}/{k}": gather_loss([v], self.device) 
-            for k, v in epoch_metrics.items()
-        }
-        
-=======
-            del batch_metrics, embeddings
-            torch.cuda.empty_cache()
+        del batch_metrics, embeddings
+        torch.cuda.empty_cache()
 
         # finalize epoch metrics
         if batch_count > 0:
@@ -666,7 +470,6 @@
         for k, v in epoch_metrics.items():
             gathered_metrics[f"{mode}/{k}"] = self._maybe_reduce_metric(k, v)
 
->>>>>>> 6f1a2da3
         return gathered_metrics
 
     def _maybe_reduce_metric(self, name: str, val: float) -> float:
@@ -822,49 +625,22 @@
                 loss = self.loss_fn(video_embeddings, text_embeddings, self.log_temp)
 
             self.scaler.scale(loss).backward()
-<<<<<<< HEAD
-            
-            # Synchronize before gradient operations
-            if self.world_size > 1:
-                torch.distributed.barrier(device_ids=[self.device])     
-            
-            # Unscale once here
             self.scaler.unscale_(self.optimizer)
 
-            # Now log gradient norms
-            log_gradient_norms(
-                self.video_encoder,
-                prefix="train/video_encoder/",
-            )
-            log_gradient_norms(
-                self.text_encoder,
-                prefix="train/text_encoder/",
-            )
-            
-            # Synchronize before optimizer step
             if self.world_size > 1:
                 torch.distributed.barrier(device_ids=[self.device])
-            
-            # Optimizer step
+
+            # Log gradient norms
+            if self.config.is_ref_device:
+                log_gradient_norms(self.video_encoder, prefix="train/video_encoder/")
+                log_gradient_norms(self.text_encoder, prefix="train/text_encoder/")
+
+            if self.world_size > 1:
+                torch.distributed.barrier(device_ids=[self.device])
+
             self.scaler.step(self.optimizer)
             self.scaler.update()
-            
-            # Synchronize after optimizer step
-            if self.world_size > 1:
-                torch.distributed.barrier(device_ids=[self.device])
-            
-            # Convert embeddings to float32 for metrics computation (AMP can cause issues later on)
-=======
-            self.scaler.unscale_(self.optimizer)
-
-            # Log gradient norms
-            log_gradient_norms(self.video_encoder, prefix="train/video_encoder/")
-            log_gradient_norms(self.text_encoder, prefix="train/text_encoder/")
-
-            self.scaler.step(self.optimizer)
-            self.scaler.update()
-
->>>>>>> 6f1a2da3
+
             video_embeddings = video_embeddings.float()
             text_embeddings = text_embeddings.float()
         else:
@@ -874,43 +650,20 @@
 
             loss.backward()
 
-<<<<<<< HEAD
-            # Synchronize before gradient operations
             if self.world_size > 1:
                 torch.distributed.barrier(device_ids=[self.device])
 
-            # Now log gradient norms
-            log_gradient_norms(
-                self.video_encoder,
-                prefix="train/video_encoder/",
-            )
-            log_gradient_norms(
-                self.text_encoder,
-                prefix="train/text_encoder/",
-            )
-            # Synchronize before optimizer step
+            if self.config.is_ref_device:
+                log_gradient_norms(self.video_encoder, prefix="train/video_encoder/")
+                log_gradient_norms(self.text_encoder, prefix="train/text_encoder/")
+
             if self.world_size > 1:
                 torch.distributed.barrier(device_ids=[self.device])
-            
-            # Optimizer step
-            self.optimizer.step()           
-        
-            # Synchronize after optimizer step
-            if self.world_size > 1:
-                torch.distributed.barrier(device_ids=[self.device])
-        
-        # Compute metrics
-        with torch.no_grad():            
-            # Compute metrics
-=======
-            log_gradient_norms(self.video_encoder, prefix="train/video_encoder/")
-            log_gradient_norms(self.text_encoder, prefix="train/text_encoder/")
 
             self.optimizer.step()
 
         # metrics
         with torch.no_grad():
->>>>>>> 6f1a2da3
             embedding_norms = compute_embedding_norms(video_embeddings, text_embeddings)
             alignment_score = compute_alignment_score(video_embeddings, text_embeddings)
 
