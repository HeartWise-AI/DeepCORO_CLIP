--- conflicted
+++ resolved
@@ -15,13 +15,8 @@
     num_workers: int
     debug: bool
     temperature: float
-<<<<<<< HEAD
     max_grad_norm: float  # Maximum gradient norm for clipping
 
-=======
-    epochs: int
-    
->>>>>>> 45f2876d
     # Data parameters
     data_filename: str
     root: str
