"""
Logging utilities for training and evaluation.
"""

import os
import csv
import wandb
import torch
import torch.nn as nn
from datetime import datetime
from typing import Any, Dict, Optional, List

from utils.config import HeartWiseConfig
from utils.video import convert_video_for_wandb, cleanup_temp_video

class WandbLogger:
    """
    Wrapper for Weights & Biases logging.
    """

    def __init__(
        self,
        project_name: str = "deepcoro_clip",
        experiment_name: Optional[str] = None,
        config: Optional[Dict[str, Any]] = None,
        mode: str = "online",  # "online", "offline", or "disabled"
    ):
        """
        Initialize WandB logger.

        Args:
            project_name: Name of the project on WandB
            experiment_name: Name of this specific run. If None, will be auto-generated
            config: Dictionary of hyperparameters to log
            mode: WandB mode ('online', 'offline', or 'disabled')
        """
        # Generate experiment name if not provided
        if experiment_name is None:
            timestamp = datetime.now().strftime("%Y%m%d_%H%M%S")
            gpu_info = os.environ.get("CUDA_VISIBLE_DEVICES", "cpu")
            experiment_name = f"train_{timestamp}_gpu{gpu_info}"

        # Initialize wandb
        wandb.init(
            project=project_name,
            name=experiment_name,
            config=config,
            mode=mode,
        )

        self.step = 0
        self.epoch = 0
        self.mode = mode

    def log_batch(
        self,
        loss: float,
        batch_idx: int,
        epoch: int,
        learning_rate: float,
        batch_size: int,
        num_batches: int,
        **kwargs,
    ) -> None:
        """
        Log metrics for a training batch.

        Only logs essential training metrics (loss, lr) for continuous monitoring.
        
        Args:
            loss: Training loss value
            batch_idx: Current batch index
            epoch: Current epoch number
            learning_rate: Current learning rate
            batch_size: Batch size used
            num_batches: Total number of batches per epoch
            **kwargs: Additional metrics to log        
        """
        if self.mode == "disabled":
            return

        self.step += 1
        metrics = {
            "train/loss": loss,
            "train/epoch": epoch,
            "train/batch": batch_idx,
            "train/progress": (batch_idx + 1) / num_batches,
            "train/learning_rate": learning_rate,
            "train/batch_size": batch_size,
            "train/global_step": self.step,
        }

        # Add any additional continuous metrics
        for key, value in kwargs.items():
            if key.startswith("continuous_"):
                metrics[f"train/{key.replace('continuous_', '')}"] = value

        wandb.log(metrics, step=self.step)

    def log_epoch(
        self,
        epoch: int,
        train_loss: float,
        learning_rate: Optional[float] = None,
        **kwargs,
    ) -> None:
        """
        Log comprehensive metrics at the end of each epoch for training.

        Args:
            epoch: Current epoch number
            train_loss: Average training loss for the epoch
            learning_rate: Optional current learning rate
        """
        if self.mode == "disabled":
            return

        # Optionally skip logging epoch=0, if you don't want that first row
        if epoch == 0:
            return

        self.epoch = epoch
        metrics = {
            "epoch": epoch,
            "epoch/train_loss": train_loss,
        }

        if learning_rate is not None:
            metrics["epoch/learning_rate"] = learning_rate

        # Add any additional epoch-level metrics here
        for key, value in kwargs.items():
            metrics[f"epoch/{key}"] = value

        wandb.log(metrics, step=self.step)

    def log_val_only_metrics(
        self,
        epoch: int,
        val_loss: float,
        recall_metrics: Optional[Dict[str, float]] = None,
        mrr_metrics: Optional[Dict[str, float]] = None,
        video_norm: Optional[float] = None,
        text_norm: Optional[float] = None,
        alignment_score: Optional[float] = None,
        **kwargs,
    ) -> None:
        """
        Log metrics from the 'val_only' scenario.

        Args:
            epoch: Current epoch number
            val_loss: Validation loss (val-only scenario)
            recall_metrics: Dictionary containing Recall@K metrics
            mrr_metrics: Dictionary containing MRR metrics
            video_norm: Average L2 norm of video embeddings (val_only)
            text_norm: Average L2 norm of text embeddings (val_only)
            alignment_score: Average cosine similarity of positive pairs (val_only)

        Recommended additional metrics for retrieval:
          - NDCG@K
          - Median Rank
          - R@10, R@50
          - MAP (Mean Average Precision)
        """
        if self.mode == "disabled":
            return

        metrics = {
            "val_only/loss": val_loss,
            "val_only/epoch": epoch,
        }

        # Log retrieval metrics
        if recall_metrics:
            for metric_name, value in recall_metrics.items():
                metrics[f"val_only/{metric_name}"] = value

        if mrr_metrics:
            for metric_name, value in mrr_metrics.items():
                metrics[f"val_only/{metric_name}"] = value

        # Embedding stats
        if video_norm is not None:
            metrics["val_only/embeddings/video_norm"] = video_norm
        if text_norm is not None:
            metrics["val_only/embeddings/text_norm"] = text_norm
        if alignment_score is not None:
            metrics["val_only/embeddings/alignment_score"] = alignment_score

        # Additional metrics
        for key, value in kwargs.items():
            metrics[f"val_only/{key}"] = value

        wandb.log(metrics, step=self.step)

    def log_global_pool_val_metrics(
        self,
        epoch: int,
        val_loss: float,
        recall_metrics: Optional[Dict[str, float]] = None,
        mrr_metrics: Optional[Dict[str, float]] = None,
        video_norm: Optional[float] = None,
        text_norm: Optional[float] = None,
        alignment_score: Optional[float] = None,
        **kwargs,
    ) -> None:
        """
        Log metrics from the 'global_pool_val' scenario.

        Args:
            epoch: Current epoch number
            val_loss: Validation loss (global pool scenario)
            recall_metrics: Dictionary containing Recall@K metrics (global pool)
            mrr_metrics: Dictionary containing MRR metrics (global pool)
            video_norm: Average L2 norm of video embeddings (global pool)
            text_norm: Average L2 norm of text embeddings (global pool)
            alignment_score: Average cosine similarity of positive pairs (global pool)
        """
        if self.mode == "disabled":
            return

        metrics = {
            "global_pool_val/loss": val_loss,
            "global_pool_val/epoch": epoch,
        }

        # Log retrieval metrics
        if recall_metrics:
            for metric_name, value in recall_metrics.items():
                metrics[f"global_pool_val/{metric_name}"] = value

        if mrr_metrics:
            for metric_name, value in mrr_metrics.items():
                metrics[f"global_pool_val/{metric_name}"] = value

        # Embedding stats
        if video_norm is not None:
            metrics["global_pool_val/embeddings/video_norm"] = video_norm
        if text_norm is not None:
            metrics["global_pool_val/embeddings/text_norm"] = text_norm
        if alignment_score is not None:
            metrics["global_pool_val/embeddings/alignment_score"] = alignment_score

        # Additional metrics
        for key, value in kwargs.items():
            metrics[f"global_pool_val/{key}"] = value

        wandb.log(metrics, step=self.step)

    def log_media(
        self,
        video_path: str,
        caption: Optional[str] = None,
        step: Optional[int] = None,
    ) -> None:
        """
        Log video or image media to wandb.
        """
        if self.mode == "disabled":
            return

        mp4_path, is_temp = convert_video_for_wandb(video_path)
        wandb.log(
            {"media": wandb.Video(mp4_path, caption=caption)},
            step=step or self.step,
        )
        if is_temp:
            cleanup_temp_video(mp4_path)

    def log_validation_examples(
        self,
        scenario: str,  # 'val_only' or 'global_pool_val'
        val_best_videos: List[str],
        val_best_reports: List[Dict[str, Any]],
        val_worst_videos: List[str],
        val_worst_reports: List[Dict[str, Any]],
        epoch: int,
    ) -> None:
        """
        Log validation video examples (best/worst) under the chosen scenario.
        Each item in val_best_reports or val_worst_reports is a dict with keys like:
            {
                "ground_truth": str,
                "predicted": List[str],
                "similarity_score": float
            }
        """
        if self.mode == "disabled":
            return

        temp_files = []

        # Log best retrievals
        for i, (video_path, report_data) in enumerate(zip(val_best_videos, val_best_reports)):
            try:
                mp4_path, is_temp = convert_video_for_wandb(video_path)
                if is_temp:
                    temp_files.append(mp4_path)

                # Remove duplicates from predicted
                seen = set()
                unique_predicted = []
                for txt in report_data["predicted"]:
                    if txt not in seen:
                        unique_predicted.append(txt)
                        seen.add(txt)

                report_html = "<br>".join(
                    [
                        f"<b>Ground Truth:</b> {report_data['ground_truth']}",
                        "<b>Top 5 Retrieved Reports:</b>",
                        *[f"{j+1}. {txt}" for j, txt in enumerate(unique_predicted)],
                    ]
                )

                wandb.log(
                    {
                        f"{scenario}/qualitative/good_retrieval_epoch_{epoch}_{i}": wandb.Video(
                            mp4_path,
                            caption=(
                                f"Good {scenario} Retrieval {i+1} "
                                f"(Sim: {report_data['similarity_score']:.3f})"
                            ),
                        ),
                        f"{scenario}/qualitative/good_reports_epoch_{epoch}_{i}": wandb.Html(report_html),
                        f"{scenario}/qualitative/good_similarity_epoch_{epoch}_{i}": report_data["similarity_score"],
                        "epoch": epoch,
                    },
                    step=epoch,
                )

            except Exception as e:
                print(f"Warning: Failed to log good {scenario} video {video_path}: {str(e)}")

        # Log worst retrievals
        for i, (video_path, report_data) in enumerate(zip(val_worst_videos, val_worst_reports)):
            try:
                mp4_path, is_temp = convert_video_for_wandb(video_path)
                if is_temp:
                    temp_files.append(mp4_path)

                # Remove duplicates from predicted
                seen = set()
                unique_predicted = []
                for txt in report_data["predicted"]:
                    if txt not in seen:
                        unique_predicted.append(txt)
                        seen.add(txt)

                report_html = "<br>".join(
                    [
                        f"<b>Ground Truth:</b> {report_data['ground_truth']}",
                        "<b>Top 5 Retrieved Reports:</b>",
                        *[f"{j+1}. {txt}" for j, txt in enumerate(unique_predicted)],
                    ]
                )

                wandb.log(
                    {
                        f"{scenario}/qualitative/bad_retrieval_epoch_{epoch}_{i}": wandb.Video(
                            mp4_path,
                            caption=(
                                f"Bad {scenario} Retrieval {i+1} "
                                f"(Sim: {report_data['similarity_score']:.3f})"
                            ),
                        ),
                        f"{scenario}/qualitative/bad_reports_epoch_{epoch}_{i}": wandb.Html(report_html),
                        f"{scenario}/qualitative/bad_similarity_epoch_{epoch}_{i}": report_data["similarity_score"],
                        "epoch": epoch,
                    },
                    step=epoch,
                )

            except Exception as e:
                print(f"Warning: Failed to log bad {scenario} video {video_path}: {str(e)}")

        # Clean up any temp files
        for temp_file in temp_files:
            cleanup_temp_video(temp_file)


def convert_video_for_wandb(video_path):
    """Convert video to MP4 format for wandb logging if needed.

    Args:
        video_path: Path to input video

    Returns:
        tuple: (output_path, is_temp) where is_temp indicates if the file needs cleanup
    """
    # If already MP4, return as is
    if video_path.lower().endswith(".mp4"):
        return video_path, False

    import subprocess
    import tempfile

    # Create temporary MP4 file
    temp_fd, temp_path = tempfile.mkstemp(suffix=".mp4")
    os.close(temp_fd)

    try:
        # Convert to MP4 using ffmpeg
        subprocess.run(
            ["ffmpeg", "-i", video_path, "-c:v", "libx264", "-preset", "fast", "-y", temp_path],
            check=True,
            capture_output=True,
        )
        return temp_path, True
    except subprocess.CalledProcessError as e:
        print(f"Warning: Failed to convert video {video_path}: {e.stderr.decode()}")
        os.unlink(temp_path)
        return video_path, False


def cleanup_temp_video(video_path):
    """Delete temporary video file if it exists."""
    try:
        if os.path.exists(video_path):
            os.remove(video_path)
    except Exception as e:
        print(f"Warning: Failed to delete temporary video {video_path}: {str(e)}")


def get_best_and_worst_retrievals(similarity_matrix, paths, reports, k=2):
    """
    Get the best and worst retrievals based on average similarity scores across the row,
    along with their top text matches.
    similarity_matrix: [N, M]
    """
    mean_similarities = similarity_matrix.mean(dim=1)
    k = min(k, len(mean_similarities))

    best_values, best_indices = torch.topk(mean_similarities, k=k)
    worst_values, worst_indices = torch.topk(mean_similarities, k=k, largest=False)

    best_text_indices = []
    worst_text_indices = []

    for idx in best_indices:
        n_texts = min(5, similarity_matrix.size(1))
        top_n_texts = torch.topk(similarity_matrix[idx], k=n_texts)[1]
        unique_texts = []
        seen_texts = set()
        for text_idx in top_n_texts:
            if text_idx.item() not in seen_texts:
                unique_texts.append(text_idx)
                seen_texts.add(text_idx.item())
            if len(unique_texts) == 5:
                break
        best_text_indices.append(torch.tensor(unique_texts))

    for idx in worst_indices:
        n_texts = min(5, similarity_matrix.size(1))
        top_n_texts = torch.topk(similarity_matrix[idx], k=n_texts)[1]
        unique_texts = []
        seen_texts = set()
        for text_idx in top_n_texts:
            if text_idx.item() not in seen_texts:
                unique_texts.append(text_idx)
                seen_texts.add(text_idx.item())
            if len(unique_texts) == 5:
                break
        worst_text_indices.append(torch.tensor(unique_texts))

    return (
        best_indices,
        worst_indices,
        best_values,
        worst_values,
        best_text_indices,
        worst_text_indices,
    )

def log_gradient_norms(model: nn.Module, prefix: str = ""):
    """
    Logs the L2 norm of gradients across the model's parameters.
    You can adjust to log per-layer or per-parameter if needed.
    """
    total_norm = 0.0
    param_count = 0
    for _, p in model.named_parameters():
        if p.grad is not None:
            param_norm = p.grad.data.norm(2)  # L2 norm
            total_norm += param_norm.item() ** 2
            param_count += 1

    total_norm = total_norm**0.5
    wandb.log({f"{prefix}grad_norm": total_norm})



def create_logger(config: HeartWiseConfig):
    """Create logger with proper WandB configuration.

    Args:
        args: Parsed command line arguments with config values

    Returns:
        WandbLogger instance
    """
    # Create config dictionary from args
    wandb_config = {
        "batch_size": config.batch_size,
        "learning_rate": config.lr,
        "epochs": config.epochs,
        "num_workers": config.num_workers,
        "gpu": config.gpu,
        "model_name": config.model_name,
        "optimizer": config.optimizer,
        "weight_decay": config.weight_decay,
        "scheduler_type": config.scheduler_type,
        "lr_step_period": config.lr_step_period,
        "factor": config.factor,
        "frames": config.frames,
        "pretrained": config.pretrained,
    }

    print(f"Project: {config.project}, Entity: {config.entity}, Tag: {config.tag}")

    # Initialize wandb with proper project and entity
    wandb.init(
        project=config.project,
        entity=config.entity,
        name=config.tag,
        config=wandb_config,
    )

    return wandb.run


def log_best_worst_retrievals(
    similarity_matrix: torch.Tensor,
    all_paths: List[str],
    unique_texts: List[str],
    ground_truth_indices: torch.Tensor,
    epoch: int
) -> None:
    """Log best and worst retrievals to wandb.
    
    Args:
        wandb_logger: Wandb logger instance to use for logging
        similarity_matrix: Tensor of shape [num_videos x num_unique_texts] containing similarity scores
        all_paths: List of video paths
        unique_texts: List of unique text descriptions
        ground_truth_indices: Tensor mapping each video to its ground truth text index
        epoch: Current epoch number
    """
    # Find best and worst retrievals based on maximum similarity scores
    max_scores, _ = similarity_matrix.max(dim=1)
    k = 1  # Only pick top 1 best and worst
    best_scores, best_indices = torch.topk(max_scores, k=k)
    worst_scores, worst_indices = torch.topk(max_scores, k=k, largest=False)
    
    # Process and log best retrieval
    if best_indices.numel() > 0:
        _log_retrieval(
            idx=best_indices[0].item(),
            score=best_scores[0].item(),
            similarity_matrix=similarity_matrix,
            all_paths=all_paths,
            unique_texts=unique_texts,
            ground_truth_indices=ground_truth_indices,
            epoch=epoch,
            is_best=True
        )

    # Process and log worst retrieval
    if worst_indices.numel() > 0:
        _log_retrieval(
            idx=worst_indices[0].item(),
            score=worst_scores[0].item(),
            similarity_matrix=similarity_matrix,
            all_paths=all_paths,
            unique_texts=unique_texts,
            ground_truth_indices=ground_truth_indices,
            epoch=epoch,
            is_best=False
        )

def _log_retrieval(
    idx: int,
    score: float,
    similarity_matrix: torch.Tensor,
    all_paths: List[str],
    unique_texts: List[str],
    ground_truth_indices: torch.Tensor,
    epoch: int,
    is_best: bool
) -> None:
    """Helper function to log a single retrieval example."""
    # Get top 5 predicted texts
    top_5_text_indices = torch.argsort(similarity_matrix[idx], descending=True)[:5]
    predicted_texts = [unique_texts[j.item()] for j in top_5_text_indices]
    
    # Convert video and log
    mp4_path, is_temp = convert_video_for_wandb(all_paths[idx])
    
    prefix = "good" if is_best else "bad"
    wandb.log({
        f"qualitative/{prefix}_retrieval": wandb.Video(
            mp4_path,
            caption=f"Sim: {score:.3f}",
            format="mp4"
        ),
        "epoch": epoch
    })
    
    # Log text information
    predicted_html = "<br>".join(
        [f"{i+1}. {text}" for i, text in enumerate(predicted_texts)]
    )
    ground_truth_html = (
        f"<b>Ground Truth:</b> {unique_texts[ground_truth_indices[idx]]}<br>"
        f"<b>Top 5 Predicted:</b><br>{predicted_html}"
    )
    wandb.log({
        f"qualitative/{prefix}_retrieval_text": wandb.Html(ground_truth_html),
        "epoch": epoch
    })
    
    if is_temp:
        cleanup_temp_video(mp4_path)



def save_retrieval_results(
    similarity_matrix: torch.Tensor,
    all_paths: List[str],
    all_ground_truth_reports: List[str],
    report_to_global_index: Optional[Dict[str, int]],
    epoch: int,
    output_dir: str,
    gpu_id: int
) -> None:
<<<<<<< HEAD
    print(f"gpu_id: {gpu_id}")
    val_csv_path = os.path.join(output_dir, f"val_epoch{epoch}_gpu{gpu_id}.csv")
    print(f"Saving retrieval results to {val_csv_path}")
=======
    """
    Save retrieval results to a CSV, showing top-5 predicted indices and their similarities
    for each sample. If report_to_global_index is None, we default to using row index i as the
    ground-truth index.
    """
    val_csv_path = os.path.join(output_dir, f"val_epoch{epoch}.csv")
>>>>>>> 6f1a2da3
    with open(val_csv_path, mode="w", newline="", encoding="utf-8") as csvfile:
        writer = csv.writer(csvfile)
        header = [
            "FileName",
            "ground_truth_idx",
            "predicted_idx_1",
            "sim_1",
            "predicted_idx_2",
            "sim_2",
            "predicted_idx_3",
            "sim_3",
            "predicted_idx_4",
            "sim_4",
            "predicted_idx_5",
            "sim_5",
        ]
        writer.writerow(header)

        for i, path in enumerate(all_paths):
            top_5_text_indices = torch.argsort(similarity_matrix[i], descending=True)[:5]
            predicted_indices = [idx.item() for idx in top_5_text_indices]
            predicted_sims = [similarity_matrix[i, idx].item() for idx in top_5_text_indices]

            gt_text = all_ground_truth_reports[i]

            # If we have a mapping dict, use it. Otherwise just use row index i.
            if report_to_global_index is not None:
                gt_idx = report_to_global_index[gt_text]
            else:
                gt_idx = i

            row_data = [path, gt_idx]

            for p_idx, p_sim in zip(predicted_indices, predicted_sims):
                row_data.append(p_idx)
                row_data.append(f"{p_sim:.4f}")

            writer.writerow(row_data)

    print(f"Saved retrieval results to {val_csv_path}")<|MERGE_RESOLUTION|>--- conflicted
+++ resolved
@@ -634,18 +634,13 @@
     output_dir: str,
     gpu_id: int
 ) -> None:
-<<<<<<< HEAD
-    print(f"gpu_id: {gpu_id}")
-    val_csv_path = os.path.join(output_dir, f"val_epoch{epoch}_gpu{gpu_id}.csv")
-    print(f"Saving retrieval results to {val_csv_path}")
-=======
     """
     Save retrieval results to a CSV, showing top-5 predicted indices and their similarities
     for each sample. If report_to_global_index is None, we default to using row index i as the
     ground-truth index.
     """
     val_csv_path = os.path.join(output_dir, f"val_epoch{epoch}.csv")
->>>>>>> 6f1a2da3
+
     with open(val_csv_path, mode="w", newline="", encoding="utf-8") as csvfile:
         writer = csv.writer(csvfile)
         header = [
