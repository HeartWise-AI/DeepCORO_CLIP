--- conflicted
+++ resolved
@@ -1,24 +1,12 @@
 # Training parameters
-<<<<<<< HEAD
 epochs: 50
 batch_size: 4
 num_workers: 24     # 24 is okay, but 4 is often enough for a small dataset
 learning_rate: 0.0001
-=======
-epochs: 5
-batch_size: 16
-num_workers: 12
-lr: 0.000025
->>>>>>> d7c7d83c
-debug: false
 temperature: 0.07    # More typical CLIP-like initial temperature
 
 # Data parameters
-<<<<<<< HEAD
 data_filename: data/reports/reports_sampled_no_conclusion.csv
-=======
-data_filename: data/reports/reports_with_splits.csv
->>>>>>> d7c7d83c
 root: "."
 target_label: Report
 datapoint_loc_label: FileName
