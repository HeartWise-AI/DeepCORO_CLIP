--- conflicted
+++ resolved
@@ -1,82 +1,26 @@
-"""
-Logging utilities for training and evaluation.
-"""
-
-import csv
-import math
+"""Logging utilities for training and evaluation."""
+
 import os
-<<<<<<< HEAD
 import torch
-=======
+import wandb
+
 from datetime import datetime
 from typing import Any, Dict, Optional, List
 
-import torch
-import torch.nn as nn
->>>>>>> 3ce69825
-import wandb
-
-from datetime import datetime
-from typing import Any, Dict, Optional, List
-
 from utils.config import HeartWiseConfig
 from utils.video import convert_video_for_wandb, cleanup_temp_video
 
-def convert_video_for_wandb(video_path: str):
-    """
-    Convert video to MP4 format for wandb logging if needed.
-
-    Args:
-        video_path: Path to input video
-
-    Returns:
-        tuple: (output_path, is_temp) where is_temp indicates if the file needs cleanup
-    """
-    # If already MP4, return as is
-    if video_path.lower().endswith(".mp4"):
-        return video_path, False
-
-    import subprocess
-    import tempfile
-
-    # Create temporary MP4 file
-    temp_fd, temp_path = tempfile.mkstemp(suffix=".mp4")
-    os.close(temp_fd)
-
-    # Convert to MP4 using ffmpeg
-    subprocess.run(
-        ["ffmpeg", "-i", video_path, "-c:v", "libx264", "-preset", "fast", "-y", temp_path],
-        check=True,
-        capture_output=True,
-    )
-    return temp_path, True
-
-
-def cleanup_temp_video(video_path: str):
-    """
-    Delete a temporary video file if it exists.
-    """
-    try:
-        if os.path.exists(video_path):
-            os.remove(video_path)
-    except Exception as e:
-        print(f"Warning: Failed to delete temporary video {video_path}: {str(e)}")
-
-
 class WandbLogger:
-    """
-    Wrapper for Weights & Biases logging.
-    """
+    """Wrapper for Weights & Biases logging."""
 
     def __init__(
         self,
         project_name: str = "deepcoro_clip",
         experiment_name: Optional[str] = None,
         config: Optional[Dict[str, Any]] = None,
-        mode: str = "online",  # "online", "offline", or "disabled"
+        mode: str = "online",
     ):
-        """
-        Initialize WandB logger.
+        """Initialize WandB logger.
 
         Args:
             project_name: Name of the project on WandB
@@ -112,10 +56,17 @@
         num_batches: int,
         **kwargs,
     ) -> None:
-        """
-        Log metrics for a training batch.
-
+        """Log metrics for a training batch.
         Only logs essential training metrics (loss, lr) for continuous monitoring.
+
+        Args:
+            loss: Training loss value
+            batch_idx: Current batch index
+            epoch: Current epoch number
+            learning_rate: Current learning rate
+            batch_size: Batch size used
+            num_batches: Total number of batches per epoch
+            **kwargs: Additional metrics to log
         """
         if self.mode == "disabled":
             return
@@ -131,7 +82,7 @@
             "train/global_step": self.step,
         }
 
-        # Add any additional continuous metrics
+        # Add any additional metrics that should be logged continuously
         for key, value in kwargs.items():
             if key.startswith("continuous_"):
                 metrics[f"train/{key.replace('continuous_', '')}"] = value
@@ -143,42 +94,6 @@
         epoch: int,
         train_loss: float,
         learning_rate: Optional[float] = None,
-        **kwargs,
-    ) -> None:
-        """
-        Log comprehensive metrics at the end of each epoch for training.
-
-        Args:
-            epoch: Current epoch number
-            train_loss: Average training loss for the epoch
-            learning_rate: Optional current learning rate
-        """
-        if self.mode == "disabled":
-            return
-
-        # Optionally skip logging epoch=0, if you don't want that first row
-        if epoch == 0:
-            return
-
-        self.epoch = epoch
-        metrics = {
-            "epoch": epoch,
-            "epoch/train_loss": train_loss,
-        }
-
-        if learning_rate is not None:
-            metrics["epoch/learning_rate"] = learning_rate
-
-        # Add any additional epoch-level metrics here
-        for key, value in kwargs.items():
-            metrics[f"epoch/{key}"] = value
-
-        wandb.log(metrics, step=self.step)
-
-    def log_val_only_metrics(
-        self,
-        epoch: int,
-        val_loss: float,
         recall_metrics: Optional[Dict[str, float]] = None,
         mrr_metrics: Optional[Dict[str, float]] = None,
         video_norm: Optional[float] = None,
@@ -186,108 +101,95 @@
         alignment_score: Optional[float] = None,
         **kwargs,
     ) -> None:
-        """
-        Log metrics from the 'val_only' scenario.
+        """Log comprehensive metrics at the end of each epoch.
 
         Args:
             epoch: Current epoch number
-            val_loss: Validation loss (val-only scenario)
-            recall_metrics: Dictionary containing Recall@K metrics
-            mrr_metrics: Dictionary containing MRR metrics
-            video_norm: Average L2 norm of video embeddings (val_only)
-            text_norm: Average L2 norm of text embeddings (val_only)
-            alignment_score: Average cosine similarity of positive pairs (val_only)
-
-        Recommended additional metrics for retrieval:
-          - NDCG@K
-          - Median Rank
-          - R@10, R@50
-          - MAP (Mean Average Precision)
-        """
-        if self.mode == "disabled":
-            return
-
+            train_loss: Average training loss for the epoch
+            val_loss: Optional validation loss
+            learning_rate: Optional current learning rate
+            recall_metrics: Optional dictionary of Recall@K metrics
+            mrr_metrics: Optional dictionary of MRR metrics
+            video_norm: Optional average L2 norm of video embeddings
+            text_norm: Optional average L2 norm of text embeddings
+            alignment_score: Optional average cosine similarity of positive pairs
+            **kwargs: Additional metrics to log
+        """
+        if self.mode == "disabled":
+            return
+
+        self.epoch = epoch
         metrics = {
-            "val_only/loss": val_loss,
-            "val_only/epoch": epoch,
+            "epoch": epoch,
+            "epoch/train_loss": train_loss,
         }
 
-        # Log retrieval metrics
+        if val_loss is not None:
+            metrics["epoch/val_loss"] = val_loss
+
+        if learning_rate is not None:
+            metrics["epoch/learning_rate"] = learning_rate
+
+        # Add retrieval metrics if provided
         if recall_metrics:
             for metric_name, value in recall_metrics.items():
-                metrics[f"val_only/{metric_name}"] = value
+                metrics[f"epoch/retrieval/{metric_name}"] = value
 
         if mrr_metrics:
             for metric_name, value in mrr_metrics.items():
-                metrics[f"val_only/{metric_name}"] = value
-
-        # Embedding stats
+                metrics[f"epoch/retrieval/{metric_name}"] = value
+
+        # Add embedding metrics if provided
         if video_norm is not None:
-            metrics["val_only/embeddings/video_norm"] = video_norm
+            metrics["epoch/embeddings/video_norm"] = video_norm
         if text_norm is not None:
-            metrics["val_only/embeddings/text_norm"] = text_norm
+            metrics["epoch/embeddings/text_norm"] = text_norm
         if alignment_score is not None:
-            metrics["val_only/embeddings/alignment_score"] = alignment_score
-
-        # Additional metrics
+            metrics["epoch/embeddings/alignment_score"] = alignment_score
+
+        # Add any additional metrics
         for key, value in kwargs.items():
-            metrics[f"val_only/{key}"] = value
+            metrics[f"epoch/{key}"] = value
 
         wandb.log(metrics, step=self.step)
 
-    def log_global_pool_val_metrics(
-        self,
+    def log_validation(
+        self,
+        val_loss: float,
         epoch: int,
-        val_loss: float,
-        recall_metrics: Optional[Dict[str, float]] = None,
-        mrr_metrics: Optional[Dict[str, float]] = None,
-        video_norm: Optional[float] = None,
-        text_norm: Optional[float] = None,
-        alignment_score: Optional[float] = None,
         **kwargs,
     ) -> None:
-        """
-        Log metrics from the 'global_pool_val' scenario.
-
-        Args:
+        """Log validation metrics.
+
+        Args:
+            val_loss: Validation loss value
             epoch: Current epoch number
-            val_loss: Validation loss (global pool scenario)
-            recall_metrics: Dictionary containing Recall@K metrics (global pool)
-            mrr_metrics: Dictionary containing MRR metrics (global pool)
-            video_norm: Average L2 norm of video embeddings (global pool)
-            text_norm: Average L2 norm of text embeddings (global pool)
-            alignment_score: Average cosine similarity of positive pairs (global pool)
+            **kwargs: Additional validation metrics to log
         """
         if self.mode == "disabled":
             return
 
         metrics = {
-            "global_pool_val/loss": val_loss,
-            "global_pool_val/epoch": epoch,
+            "val/loss": val_loss,
+            "val/epoch": epoch,
         }
 
-        # Log retrieval metrics
-        if recall_metrics:
-            for metric_name, value in recall_metrics.items():
-                metrics[f"global_pool_val/{metric_name}"] = value
-
-        if mrr_metrics:
-            for metric_name, value in mrr_metrics.items():
-                metrics[f"global_pool_val/{metric_name}"] = value
-
-        # Embedding stats
-        if video_norm is not None:
-            metrics["global_pool_val/embeddings/video_norm"] = video_norm
-        if text_norm is not None:
-            metrics["global_pool_val/embeddings/text_norm"] = text_norm
-        if alignment_score is not None:
-            metrics["global_pool_val/embeddings/alignment_score"] = alignment_score
-
-        # Additional metrics
+        # Add any additional validation metrics
         for key, value in kwargs.items():
-            metrics[f"global_pool_val/{key}"] = value
+            metrics[f"val/{key}"] = value
 
         wandb.log(metrics, step=self.step)
+
+    def log_model_graph(self, model) -> None:
+        """Log model architecture graph.
+
+        Args:
+            model: PyTorch model to visualize
+        """
+        if self.mode == "disabled":
+            return
+
+        wandb.watch(model, log="all")
 
     def log_media(
         self,
@@ -295,41 +197,105 @@
         caption: Optional[str] = None,
         step: Optional[int] = None,
     ) -> None:
-        """
-        Log video or image media to wandb.
-        """
-        if self.mode == "disabled":
-            return
-
-        mp4_path, is_temp = convert_video_for_wandb(video_path)
+        """Log video or image media.
+
+        Args:
+            video_path: Path to video/image file
+            caption: Optional caption for the media
+            step: Optional step number for logging
+        """
+        if self.mode == "disabled":
+            return
+
         wandb.log(
-            {"media": wandb.Video(mp4_path, caption=caption)},
+            {"media": wandb.Video(video_path, caption=caption)},
             step=step or self.step,
         )
-        if is_temp:
-            cleanup_temp_video(mp4_path)
+
+    def finish(self) -> None:
+        """Finish logging and close wandb run."""
+        if self.mode != "disabled":
+            wandb.finish()
+
+    def log_retrieval_metrics(
+        self,
+        recall_metrics: Dict[str, float],
+        mrr_metrics: Dict[str, float],
+        split: str = "train",
+        **kwargs,
+    ) -> None:
+        """Log detailed retrieval metrics at epoch end.
+
+        Args:
+            recall_metrics: Dictionary containing Recall@K metrics for V2T and T2V
+            mrr_metrics: Dictionary containing MRR metrics for V2T and T2V
+            split: Data split (train/val)
+            **kwargs: Additional metrics to log
+        """
+        if self.mode == "disabled":
+            return
+
+        metrics = {}
+
+        # Log Recall@K metrics
+        for metric_name, value in recall_metrics.items():
+            metrics[f"{split}/retrieval/{metric_name}"] = value
+
+        # Log MRR metrics
+        for metric_name, value in mrr_metrics.items():
+            metrics[f"{split}/retrieval/{metric_name}"] = value
+
+        # Add any additional metrics
+        for key, value in kwargs.items():
+            metrics[f"{split}/retrieval/{key}"] = value
+
+        wandb.log(metrics, step=self.step)
+
+    def log_embedding_stats(
+        self,
+        video_norm: float,
+        text_norm: float,
+        alignment_score: float,
+        split: str = "train",
+        **kwargs,
+    ) -> None:
+        """Log detailed embedding statistics at epoch end.
+
+        Args:
+            video_norm: Average L2 norm of video embeddings
+            text_norm: Average L2 norm of text embeddings
+            alignment_score: Average cosine similarity of positive pairs
+            split: Data split (train/val)
+            **kwargs: Additional embedding metrics to log
+        """
+        if self.mode == "disabled":
+            return
+
+        metrics = {
+            f"{split}/embeddings/video_norm": video_norm,
+            f"{split}/embeddings/text_norm": text_norm,
+            f"{split}/embeddings/alignment_score": alignment_score,
+        }
+
+        # Add any additional metrics
+        for key, value in kwargs.items():
+            metrics[f"{split}/embeddings/{key}"] = value
+
+        wandb.log(metrics, step=self.step)
 
     def log_validation_examples(
         self,
-        scenario: str,  # 'val_only' or 'global_pool_val'
-        val_best_videos: List[str],
-        val_best_reports: List[Dict[str, Any]],
-        val_worst_videos: List[str],
-        val_worst_reports: List[Dict[str, Any]],
-        epoch: int,
-    ) -> None:
-        """
-        Log validation video examples (best/worst) under the chosen scenario.
-        Each item in val_best_reports or val_worst_reports is a dict with keys like:
-            {
-                "ground_truth": str,
-                "predicted": List[str],
-                "similarity_score": float
-            }
-        """
-        if self.mode == "disabled":
-            return
-
+        val_best_videos,
+        val_best_reports,
+        val_worst_videos,
+        val_worst_reports,
+        epoch: int
+    ) -> None:
+        """Log validation video examples with their reports, keyed by epoch."""
+        if self.mode == "disabled":
+            return
+
+        # Track temporary files for cleanup
         temp_files = []
 
         # Log best retrievals
@@ -339,40 +305,41 @@
                 if is_temp:
                     temp_files.append(mp4_path)
 
-                # Remove duplicates from predicted
-                seen = set()
-                unique_predicted = []
-                for txt in report_data["predicted"]:
-                    if txt not in seen:
-                        unique_predicted.append(txt)
-                        seen.add(txt)
+                unique_predicted_reports = []
+                seen_reports = set()
+                for text in report_data["predicted"]:
+                    if text not in seen_reports:
+                        unique_predicted_reports.append(text)
+                        seen_reports.add(text)
 
                 report_html = "<br>".join(
                     [
                         f"<b>Ground Truth:</b> {report_data['ground_truth']}",
                         "<b>Top 5 Retrieved Reports:</b>",
-                        *[f"{j+1}. {txt}" for j, txt in enumerate(unique_predicted)],
+                        *[f"{j+1}. {text}" for j, text in enumerate(unique_predicted_reports)],
                     ]
                 )
 
+                # Include epoch in the keys for uniqueness
                 wandb.log(
                     {
-                        f"{scenario}/qualitative/good_retrieval_epoch_{epoch}_{i}": wandb.Video(
+                        f"qualitative/good_retrieval_epoch_{epoch}_{i}": wandb.Video(
                             mp4_path,
-                            caption=(
-                                f"Good {scenario} Retrieval {i+1} "
-                                f"(Sim: {report_data['similarity_score']:.3f})"
-                            ),
+                            caption=f"Good Validation Retrieval {i+1} (Similarity: {report_data['similarity_score']:.3f})",
                         ),
-                        f"{scenario}/qualitative/good_reports_epoch_{epoch}_{i}": wandb.Html(report_html),
-                        f"{scenario}/qualitative/good_similarity_epoch_{epoch}_{i}": report_data["similarity_score"],
-                        "epoch": epoch,
+                        f"qualitative/good_reports_epoch_{epoch}_{i}": wandb.Html(report_html),
+                        f"qualitative/good_similarity_epoch_{epoch}_{i}": report_data["similarity_score"],
+                        "epoch": epoch
                     },
-                    step=epoch,
+                    step=epoch,  # Use epoch as step
                 )
 
+                print(
+                    f"\nLogged good validation example {i+1} at epoch {epoch} (Similarity: {report_data['similarity_score']:.3f})"
+                )
+
             except Exception as e:
-                print(f"Warning: Failed to log good {scenario} video {video_path}: {str(e)}")
+                print(f"Warning: Failed to log good validation video {video_path}: {str(e)}")
 
         # Log worst retrievals
         for i, (video_path, report_data) in enumerate(zip(val_worst_videos, val_worst_reports)):
@@ -381,111 +348,72 @@
                 if is_temp:
                     temp_files.append(mp4_path)
 
-                # Remove duplicates from predicted
-                seen = set()
-                unique_predicted = []
-                for txt in report_data["predicted"]:
-                    if txt not in seen:
-                        unique_predicted.append(txt)
-                        seen.add(txt)
+                unique_predicted_reports = []
+                seen_reports = set()
+                for text in report_data["predicted"]:
+                    if text not in seen_reports:
+                        unique_predicted_reports.append(text)
+                        seen_reports.add(text)
 
                 report_html = "<br>".join(
                     [
                         f"<b>Ground Truth:</b> {report_data['ground_truth']}",
                         "<b>Top 5 Retrieved Reports:</b>",
-                        *[f"{j+1}. {txt}" for j, txt in enumerate(unique_predicted)],
+                        *[f"{j+1}. {text}" for j, text in enumerate(unique_predicted_reports)],
                     ]
                 )
 
                 wandb.log(
                     {
-                        f"{scenario}/qualitative/bad_retrieval_epoch_{epoch}_{i}": wandb.Video(
+                        f"qualitative/bad_retrieval_epoch_{epoch}_{i}": wandb.Video(
                             mp4_path,
-                            caption=(
-                                f"Bad {scenario} Retrieval {i+1} "
-                                f"(Sim: {report_data['similarity_score']:.3f})"
-                            ),
+                            caption=f"Bad Validation Retrieval {i+1} (Similarity: {report_data['similarity_score']:.3f})",
                         ),
-                        f"{scenario}/qualitative/bad_reports_epoch_{epoch}_{i}": wandb.Html(report_html),
-                        f"{scenario}/qualitative/bad_similarity_epoch_{epoch}_{i}": report_data["similarity_score"],
-                        "epoch": epoch,
+                        f"qualitative/bad_reports_epoch_{epoch}_{i}": wandb.Html(report_html),
+                        f"qualitative/bad_similarity_epoch_{epoch}_{i}": report_data["similarity_score"],
+                        "epoch": epoch
                     },
-                    step=epoch,
+                    step=epoch,  # Use epoch as step
                 )
 
+                print(
+                    f"\nLogged bad validation example {i+1} at epoch {epoch} (Similarity: {report_data['similarity_score']:.3f})"
+                )
             except Exception as e:
-                print(f"Warning: Failed to log bad {scenario} video {video_path}: {str(e)}")
-
-        # Clean up any temp files
+                print(f"Warning: Failed to log bad validation video {video_path}: {str(e)}")
+
         for temp_file in temp_files:
             cleanup_temp_video(temp_file)
 
-    def finish(self) -> None:
-        """
-        Finish logging and close wandb run.
-        """
-        if self.mode != "disabled":
-            wandb.finish()
-
-<<<<<<< HEAD
-=======
-
-def create_logger(args):
+
+def get_best_and_worst_retrievals(similarity_matrix, paths, reports, k=2):
+    """Get the best and worst retrievals based on similarity scores, along with their top text matches.
+
+    Args:
+        similarity_matrix: Tensor of shape (num_videos, num_queries)
+        paths: List of video paths
+        reports: List of report texts
+        k: Number of best/worst examples to return
+
+    Returns:
+        tuple: (best_indices, worst_indices, best_scores, worst_scores, best_text_indices, worst_text_indices)
     """
-    Create a wandb run based on arguments (if not resuming).
-    """
-    config = {
-        "batch_size": args.batch_size,
-        "learning_rate": args.learning_rate,
-        "epochs": args.epochs,
-        "num_workers": args.num_workers,
-        "gpu": args.gpu,
-        "model_name": args.model_name,
-        "optimizer": args.optimizer,
-        "weight_decay": args.weight_decay,
-        "scheduler_type": args.scheduler_type,
-        "lr_step_period": args.lr_step_period,
-        "factor": args.factor,
-        "frames": args.frames,
-        "pretrained": args.pretrained,
-    }
-    for key, value in vars(args).items():
-        if key not in config:
-            config[key] = value
-
-    # If not resuming, create a new run
-    if args.resume == False:
-        wandb.init(
-            project=args.project,
-            entity=args.entity,
-            name=args.tag,
-            config=config,
-        )
-        
-    return wandb.run
-
-
-# ----------------------------------------------------------------------
-# Retrieval & metrics functions below
-# ----------------------------------------------------------------------
-
->>>>>>> 3ce69825
-def get_best_and_worst_retrievals(similarity_matrix, paths, reports, k=2):
-    """
-    Get the best and worst retrievals based on average similarity scores across the row,
-    along with their top text matches.
-    similarity_matrix: [N, M]
-    """
+    # Get mean similarity score for each video-query pair
     mean_similarities = similarity_matrix.mean(dim=1)
+
+    # Adjust k to not exceed batch size
     k = min(k, len(mean_similarities))
 
+    # Get indices of best and worst k videos
     best_values, best_indices = torch.topk(mean_similarities, k=k)
     worst_values, worst_indices = torch.topk(mean_similarities, k=k, largest=False)
 
+    # Get top-5 text matches for each video
     best_text_indices = []
     worst_text_indices = []
 
     for idx in best_indices:
+        # Get top N text matches for this video, where N is min(5, batch_size)
         n_texts = min(5, similarity_matrix.size(1))
         top_n_texts = torch.topk(similarity_matrix[idx], k=n_texts)[1]
         unique_texts = []
@@ -499,6 +427,7 @@
         best_text_indices.append(torch.tensor(unique_texts))
 
     for idx in worst_indices:
+        # Get top N text matches for this video, where N is min(5, batch_size)
         n_texts = min(5, similarity_matrix.size(1))
         top_n_texts = torch.topk(similarity_matrix[idx], k=n_texts)[1]
         unique_texts = []
@@ -521,104 +450,15 @@
     )
 
 
-<<<<<<< HEAD
 def create_logger(config: HeartWiseConfig):
     """Create logger with proper WandB configuration.
 
     Args:
         args: Parsed command line arguments with config values
-=======
-def compute_ndcg(similarity_matrix: torch.Tensor, global_gt_indices: torch.Tensor, k=5) -> float:
+
+    Returns:
+        WandbLogger instance
     """
-    Compute NDCG@k for each query and average over all queries (1 relevant doc per query).
-    """
-    num_queries = similarity_matrix.size(0)
-    if num_queries == 0:
-        return 0.0
-
-    sorted_indices = torch.argsort(similarity_matrix, dim=1, descending=True)
-    ndcg_values = []
-    for i in range(num_queries):
-        correct_idx = global_gt_indices[i].item()
-        ranking = (sorted_indices[i] == correct_idx).nonzero(as_tuple=True)[0]
-        if ranking.numel() == 0:
-            ndcg_values.append(0.0)
-            continue
-
-        rank = ranking.item()
-        if rank < k:
-            dcg = 1.0 / math.log2(rank + 2)
-        else:
-            dcg = 0.0
-        idcg = 1.0
-        ndcg_values.append(dcg / idcg)
-
-    return float(torch.tensor(ndcg_values).mean().item())
-
-
-def compute_median_rank(similarity_matrix: torch.Tensor, global_gt_indices: torch.Tensor) -> float:
-    """
-    Compute the median rank of the correct item over all queries. Lower is better.
-    """
-    num_queries = similarity_matrix.size(0)
-    if num_queries == 0:
-        return 0.0
-
-    sorted_indices = torch.argsort(similarity_matrix, dim=1, descending=True)
-    ranks = []
-    for i in range(num_queries):
-        correct_idx = global_gt_indices[i].item()
-        ranking = (sorted_indices[i] == correct_idx).nonzero(as_tuple=True)[0]
-        if ranking.numel() == 0:
-            # Not found
-            ranks.append(similarity_matrix.size(1))
-        else:
-            rank = ranking.item() + 1
-            ranks.append(rank)
-
-    ranks = torch.tensor(ranks, dtype=torch.float)
-    median_rank = ranks.median().item()
-    return median_rank
-
-
-def compute_map(similarity_matrix: torch.Tensor, global_gt_indices: torch.Tensor) -> float:
-    """
-    Compute mean average precision (MAP) for a single relevant doc per query scenario.
-    """
-    num_queries = similarity_matrix.size(0)
-    if num_queries == 0:
-        return 0.0
-
-    sorted_indices = torch.argsort(similarity_matrix, dim=1, descending=True)
-    aps = []
-    for i in range(num_queries):
-        correct_idx = global_gt_indices[i].item()
-        ranking = (sorted_indices[i] == correct_idx).nonzero(as_tuple=True)[0]
-        if ranking.numel() == 0:
-            aps.append(0.0)
-        else:
-            rank = ranking.item() + 1
-            aps.append(1.0 / rank)
-    return float(torch.tensor(aps).mean().item())
-
-
-def compute_recall_at_k(similarity_matrix, global_gt_indices, k_values=[1, 5]):
-    """
-    Compute Recall@k for each row (video->text).
-    """
-    metrics = {}
-    for k in k_values:
-        v2t_topk = torch.topk(similarity_matrix, k, dim=1)[1]
-        v2t_correct = (v2t_topk == global_gt_indices.unsqueeze(1))
-        recall = (v2t_correct.sum(dim=1) > 0).float().mean().item()
-        metrics[f"Recall@{k}_V2T"] = recall
-    return metrics
-
->>>>>>> 3ce69825
-
-def compute_mrr(similarity_matrix, global_gt_indices):
-    """
-<<<<<<< HEAD
     # Create config dictionary from args
     wandb_config = {
         "batch_size": config.batch_size,
@@ -741,222 +581,3 @@
     
     if is_temp:
         cleanup_temp_video(mp4_path)
-=======
-    Compute MRR for each row, with a single correct doc per row.
-    """
-    device = similarity_matrix.device
-    target_scores = similarity_matrix.gather(1, global_gt_indices.unsqueeze(1))
-    v2t_ranks = (similarity_matrix >= target_scores).sum(1).float()
-    v2t_mrr = (1.0 / v2t_ranks).mean().item()
-    return {"MRR_V2T": v2t_mrr}
-
-
-def compute_embedding_norms(video_features, text_features):
-    """
-    Compute average L2 norm for video and text embeddings.
-    """
-    video_norms = torch.norm(video_features, dim=1).mean().item()
-    text_norms = torch.norm(text_features, dim=1).mean().item()
-    return {"video_norm": video_norms, "text_norm": text_norms}
-
-
-def compute_alignment_score(
-    video_features,
-    text_features,
-    all_video_embeddings=None,
-    all_text_embeddings=None,
-    global_ground_truth_indices_tensor=None,
-):
-    """
-    Compute average cosine similarity of positive pairs.
-    If 'all_video_embeddings', 'all_text_embeddings', and 'global_ground_truth_indices_tensor'
-    are provided, compute global alignment. Otherwise, compute local alignment.
-    """
-    if (
-        all_video_embeddings is not None
-        and all_text_embeddings is not None
-        and global_ground_truth_indices_tensor is not None
-    ):
-        correct_text_embeddings = all_text_embeddings[global_ground_truth_indices_tensor]
-        normalized_video = nn.functional.normalize(all_video_embeddings, dim=1)
-        normalized_text = nn.functional.normalize(correct_text_embeddings, dim=1)
-        alignment_scores = (normalized_video * normalized_text).sum(dim=1)
-        return alignment_scores.mean().item()
-    else:
-        normalized_video = nn.functional.normalize(video_features, dim=1)
-        normalized_text = nn.functional.normalize(text_features, dim=1)
-        alignment_scores = (normalized_video * normalized_text).sum(dim=1)
-        return alignment_scores.mean().item()
-
-
-def log_val_only_retrievals(
-    similarity_matrix: torch.Tensor,
-    all_paths: List[str],
-    all_ground_truth_reports: List[str],
-    all_reports: List[str],
-    epoch: int,
-    wandb_run,
-    output_dir: str,
-    k: int = 1,
-    report_to_global_index=None,
-):
-    """
-    Log best and worst retrieval examples for val-only scenario.
-    Writes out CSV with top-5 predictions per video, logs best/worst samples to wandb.
-
-    similarity_matrix: [N, M]
-    all_paths: [N]
-    all_ground_truth_reports: [N]
-    all_reports: [M]
-    """
-    # Make sure output dir exists
-    os.makedirs(output_dir, exist_ok=True)
-
-    val_csv_path = os.path.join(output_dir, f"val_epoch{epoch}.csv")
-    with open(val_csv_path, mode="w", newline="", encoding="utf-8") as csvfile:
-        writer = csv.writer(csvfile)
-        header = [
-            "FileName",
-            "ground_truth_idx",
-            "predicted_idx_1",
-            "sim_1",
-            "predicted_idx_2",
-            "sim_2",
-            "predicted_idx_3",
-            "sim_3",
-            "predicted_idx_4",
-            "sim_4",
-            "predicted_idx_5",
-            "sim_5",
-        ]
-        writer.writerow(header)
-
-        for i, path in enumerate(all_paths):
-            top_5_text_indices = torch.argsort(similarity_matrix[i], descending=True)[:5]
-            predicted_indices = [idx.item() for idx in top_5_text_indices]
-            predicted_sims = [similarity_matrix[i, idx].item() for idx in top_5_text_indices]
-
-            row_data = [path]
-            gt_text = all_ground_truth_reports[i]
-
-
-            # Convert ground-truth text to index
-            gt_idx = report_to_global_index[gt_text]
-
-
-            row_data.append(gt_idx)
-
-            for p_idx, p_sim in zip(predicted_indices, predicted_sims):
-                row_data.append(p_idx)
-                row_data.append(f"{p_sim:.4f}")
-
-            writer.writerow(row_data)
-
-    # best/worst by max similarity
-    max_scores, _ = similarity_matrix.max(dim=1)
-    best_scores, best_indices = torch.topk(max_scores, k=k)
-    worst_scores, worst_indices = torch.topk(max_scores, k=k, largest=False)
-
-    val_best_videos = []
-    val_best_reports = []
-    val_worst_videos = []
-    val_worst_reports = []
-
-    # Gather best retrieval
-    for i in range(best_indices.numel()):
-        idx = best_indices[i].item()
-        score = best_scores[i].item()
-        top_5_text_indices = torch.argsort(similarity_matrix[idx], descending=True)[:5]
-        predicted_reports = [all_reports[t_idx.item()] for t_idx in top_5_text_indices]
-
-        val_best_videos.append(all_paths[idx])
-        val_best_reports.append(
-            {
-                "ground_truth": all_ground_truth_reports[idx],
-                "predicted": predicted_reports,
-                "similarity_score": score,
-            }
-        )
-
-    # Gather worst retrieval
-    for i in range(worst_indices.numel()):
-        idx = worst_indices[i].item()
-        score = worst_scores[i].item()
-        top_5_text_indices = torch.argsort(similarity_matrix[idx], descending=True)[:5]
-        predicted_reports = [all_reports[t_idx.item()] for t_idx in top_5_text_indices]
-
-        val_worst_videos.append(all_paths[idx])
-        val_worst_reports.append(
-            {
-                "ground_truth": all_ground_truth_reports[idx],
-                "predicted": predicted_reports,
-                "similarity_score": score,
-            }
-        )
-
-    # Optionally log best/worst to wandb
-    if wandb_run is not None:
-        # Log best
-        if val_best_videos:
-            for i, (video_path, report_data) in enumerate(zip(val_best_videos, val_best_reports)):
-                mp4_path, is_temp = convert_video_for_wandb(video_path)
-                # Log video
-                wandb_run.log(
-                    {
-                        f"qualitative/good_retrieval": wandb.Video(
-                            mp4_path,
-                            caption=f"Sim: {report_data['similarity_score']:.3f}",
-                            format="mp4",
-                        ),
-                        "epoch": epoch,
-                    }
-                )
-                # Build HTML
-                predicted_html = "<br>".join(
-                    [f"{j+1}. {txt}" for j, txt in enumerate(report_data["predicted"])]
-                )
-                ground_truth_html = (
-                    f"<b>Ground Truth:</b> {report_data['ground_truth']}<br>"
-                    f"<b>Top 5 Predicted:</b><br>{predicted_html}"
-                )
-                wandb_run.log(
-                    {
-                        f"qualitative/good_retrieval_text": wandb.Html(ground_truth_html),
-                        "epoch": epoch,
-                    }
-                )
-                if is_temp:
-                    cleanup_temp_video(mp4_path)
-
-        # Log worst
-        if val_worst_videos:
-            for i, (video_path, report_data) in enumerate(zip(val_worst_videos, val_worst_reports)):
-                mp4_path, is_temp = convert_video_for_wandb(video_path)
-                # Log video
-                wandb_run.log(
-                    {
-                        f"qualitative/bad_retrieval": wandb.Video(
-                            mp4_path,
-                            caption=f"Sim: {report_data['similarity_score']:.3f}",
-                            format="mp4",
-                        ),
-                        "epoch": epoch,
-                    }
-                )
-                # Build HTML
-                predicted_html = "<br>".join(
-                    [f"{j+1}. {txt}" for j, txt in enumerate(report_data["predicted"])]
-                )
-                ground_truth_html = (
-                    f"<b>Ground Truth:</b> {report_data['ground_truth']}<br>"
-                    f"<b>Top 5 Predicted:</b><br>{predicted_html}"
-                )
-                wandb_run.log(
-                    {
-                        f"qualitative/bad_retrieval_text": wandb.Html(ground_truth_html),
-                        "epoch": epoch,
-                    }
-                )
-                if is_temp:
-                    cleanup_temp_video(mp4_path)
->>>>>>> 3ce69825
