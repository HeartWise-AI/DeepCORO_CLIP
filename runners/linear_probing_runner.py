--- conflicted
+++ resolved
@@ -1,50 +1,24 @@
 import os
 import json
 import torch
-import torch.nn as nn
 import numpy as np
 import pandas as pd
-import seaborn as sns
-import matplotlib.pyplot as plt
-<<<<<<< HEAD
 from typing import Optional
 from datetime import datetime
-=======
-from typing import Optional, Union, Dict, Tuple, Any
->>>>>>> e58e9eb4
 
 from tqdm import tqdm
 from torch.optim import Optimizer
 from torch.amp.grad_scaler import GradScaler
 from torch.utils.data import DataLoader
 from torch.optim.lr_scheduler import LRScheduler
-from torch.nn.parallel import DistributedDataParallel as DDP
 from collections import defaultdict
-<<<<<<< HEAD
 
 from utils.metrics import (
     compute_regression_metrics,
     compute_classification_metrics,
     compute_regression_metrics_with_ci,
     compute_classification_metrics_with_ci,
-=======
-from sklearn.metrics import (
-    roc_auc_score, 
-    average_precision_score, 
-    confusion_matrix,
-    precision_recall_fscore_support,
-    accuracy_score,
-    mean_squared_error,
-    r2_score,
-    mean_absolute_error
->>>>>>> e58e9eb4
 )
-from sklearn.preprocessing import label_binarize
-from sklearn.metrics import roc_curve, auc
-import wandb
-import warnings
-import torch.nn.functional as F
-
 from utils.loss.typing import Loss
 from utils.ddp import DistributedUtils
 from utils.registry import RunnerRegistry
@@ -67,22 +41,11 @@
         val_loader: DataLoader,
         config: LinearProbingConfig,
         wandb_wrapper: WandbWrapper,
-<<<<<<< HEAD
-        linear_probing: LinearProbing,
+        linear_probing,
         scaler: Optional[GradScaler] = None,
         optimizer: Optional[Optimizer] = None,
         train_loader: Optional[DataLoader] = None,
         lr_scheduler: Optional[LRScheduler] = None
-=======
-        train_loader: DataLoader,
-        val_loader: DataLoader,
-        linear_probing,  # VideoMILWrapper - avoiding circular import
-        optimizer: Optimizer,
-        scaler: GradScaler,
-        lr_scheduler: LRScheduler,
-        loss_fn: Loss,
-        output_dir: str,
->>>>>>> e58e9eb4
     ):
         """
         Initialize the runner with provided configurations, data loaders, and modules.
@@ -331,13 +294,9 @@
                 epoch_metrics[f"{mode}/{k}"] = v
 
         # Compute AUC metrics for each head
-<<<<<<< HEAD
-        if mode == RunMode.TRAIN or mode == RunMode.VALIDATE:
-=======
         final_preds = {}
         final_targets = {}
-        if mode == RunMode.TRAIN or mode == RunMode.VALIDATION:
->>>>>>> e58e9eb4
+        if mode == RunMode.TRAIN or mode == RunMode.VALIDATE:
             for head in accumulated_preds.keys():
                 # Gather accumulated predictions and targets for each head
                 preds = torch.cat(accumulated_preds[head], dim=0)
@@ -384,15 +343,7 @@
         print(f"[DEBUG] rank={self.device} => {mode} epoch metrics: {epoch_metrics}")
 
         # Save predictions for validation mode
-<<<<<<< HEAD
         if mode == RunMode.VALIDATE and self.config.is_ref_device:
-=======
-        if mode == RunMode.VALIDATION and self.config.is_ref_device:
-            # Use final_preds and final_targets if available, otherwise use accumulated
-            preds_to_save = final_preds if 'final_preds' in locals() and final_preds else accumulated_preds
-            targets_to_save = final_targets if 'final_targets' in locals() and final_targets else accumulated_targets
-            
->>>>>>> e58e9eb4
             self._save_predictions(
                 mode=mode,
                 accumulated_names=accumulated_names,
